using LinearAlgebra
using KrylovKit
using Einsum
using TensorOperations
using Printf

# Structure to cache left and right environments
mutable struct EnvironmentCache
    L::Dict{Int, Array{Complex{Float64}, 3}}
    R::Dict{Int, Array{Complex{Float64}, 3}}
    
    function EnvironmentCache()
        new(Dict{Int, Array{Complex{Float64}, 3}}(), Dict{Int, Array{Complex{Float64}, 3}}())
    end
end

# Initialize or update the environment cache
function initialize_cache!(cache::EnvironmentCache, H::MPO, mps::MPS)
    N = mps.N
    
    # Initialize left environment
    cache.L[0] = ones(Complex{Float64}, 1, 1, 1)
    
    # Build all left environments
    for i in 1:N-1
        mps_i = mps.tensors[i]
        mps_i_conj = conj(mps_i)
        H_i = H.tensor[i]
        L = cache.L[i-1]
        
        L_temp = zeros(Complex{Float64}, size(mps_i, 3), size(H_i, 4), size(mps_i, 3))
        @einsum L_temp[a, b, c] := L[χ1, χ2, χ3] * mps_i[χ1, d1, a] * H_i[χ2, d1, d2, b] * mps_i_conj[χ3, d2, c]
        cache.L[i] = L_temp
    end
    
    # Initialize right environment
    cache.R[N] = ones(Complex{Float64}, 1, 1, 1)
    
    # Build all right environments
    for i in N:-1:2
        mps_i = mps.tensors[i]
        mps_i_conj = conj(mps_i)
        H_i = H.tensor[i]
        R = cache.R[i]
        
        R_temp = zeros(Complex{Float64}, size(mps_i, 1), size(H_i, 1), size(mps_i, 1))
        @einsum R_temp[a, b, c] := R[χ1, χ2, χ3] * mps_i[a, d1, χ1] * H_i[b, d1, d2, χ2] * mps_i_conj[c, d2, χ3]
        cache.R[i-1] = R_temp
    end
end

# Initialize only right environments
function initialize_right_environments!(cache::EnvironmentCache, H::MPO, mps::MPS)
    N = mps.N
    
    # Initialize right environment
    cache.R[N] = ones(Complex{Float64}, 1, 1, 1)
    
    # Build all right environments
    for i in N:-1:2
        mps_i = mps.tensors[i]
        mps_i_conj = conj(mps_i)
        H_i = H.tensor[i]
        R = cache.R[i]
        
        R_temp = zeros(Complex{Float64}, size(mps_i, 1), size(H_i, 1), size(mps_i, 1))
        @einsum R_temp[a, b, c] := R[χ1, χ2, χ3] * mps_i[a, d1, χ1] * H_i[b, d1, d2, χ2] * mps_i_conj[c, d2, χ3]
        cache.R[i-1] = R_temp
    end
end

# Update a single left environment entry after tensor update
function update_left_environment!(cache::EnvironmentCache, H::MPO, mps::MPS, i::Int)
    if i == 0
        cache.L[0] = ones(Complex{Float64}, 1, 1, 1)
        return
    end
    
    mps_i = mps.tensors[i]
    mps_i_conj = conj(mps_i)
    H_i = H.tensor[i]
    L = cache.L[i-1]
    
    # Preallocate output if needed, or reuse existing array
    out_size = (size(mps_i, 3), size(H_i, 4), size(mps_i, 3))
    if haskey(cache.L, i) && size(cache.L[i]) == out_size
        fill!(cache.L[i], zero(Complex{Float64}))
        L_temp = cache.L[i]
    else
        L_temp = zeros(Complex{Float64}, out_size)
    end
    
    @einsum L_temp[a, b, c] = L[χ1, χ2, χ3] * mps_i[χ1, d1, a] * H_i[χ2, d1, d2, b] * mps_i_conj[χ3, d2, c]
    cache.L[i] = L_temp
end

# Update a single right environment entry after tensor update
function update_right_environment!(cache::EnvironmentCache, H::MPO, mps::MPS, i::Int)
    N = mps.N
    if i == N
        cache.R[N] = ones(Complex{Float64}, 1, 1, 1)
        return
    end
    
    mps_i = mps.tensors[i]
    mps_i_conj = conj(mps_i)
    H_i = H.tensor[i]
    R = cache.R[i]
    
    # Preallocate output if needed, or reuse existing array
    out_size = (size(mps_i, 1), size(H_i, 1), size(mps_i, 1))
    if haskey(cache.R, i-1) && size(cache.R[i-1]) == out_size
        fill!(cache.R[i-1], zero(Complex{Float64}))
        R_temp = cache.R[i-1]
    else
        R_temp = zeros(Complex{Float64}, out_size)
    end
    
    @einsum R_temp[a, b, c] = R[χ1, χ2, χ3] * mps_i[a, d1, χ1] * H_i[b, d1, d2, χ2] * mps_i_conj[c, d2, χ3]
    cache.R[i-1] = R_temp
end

# Function to contract two adjacent sites in an MPS (right-moving)
function contract_two_sites_right(mps::MPS, i::Int)
    left_tensor = mps.tensors[i]
    right_tensor = mps.tensors[i+1]
    
    # Direct tensor contraction without intermediate allocation
    chi_left = size(left_tensor, 1)
    chi_right = size(right_tensor, 3)
    two_site_tensor = zeros(Complex{Float64}, chi_left, mps.d, mps.d, chi_right)
    
    @tensor two_site_tensor[l, s1, s2, r] = left_tensor[l, s1, k] * right_tensor[k, s2, r]
    
    # Reshape into a matrix
    return reshape(two_site_tensor, (chi_left * mps.d, mps.d * chi_right))
end

# Function to contract two adjacent sites in an MPS (left-moving)
function contract_two_sites_left(mps::MPS, i::Int)
    left_tensor = mps.tensors[i-1]
    right_tensor = mps.tensors[i]
    
    # Direct tensor contraction without intermediate allocation
    chi_left = size(left_tensor, 1)
    chi_right = size(right_tensor, 3)
    two_site_tensor = zeros(Complex{Float64}, chi_left, mps.d, mps.d, chi_right)
    
    @tensor two_site_tensor[l, s1, s2, r] = left_tensor[l, s1, k] * right_tensor[k, s2, r]
    
    # Reshape into a matrix
    return reshape(two_site_tensor, (chi_left * mps.d, mps.d * chi_right))
end


function build_tensor_by_contracting(mps::MPS, H::MPO)
    L = ones(Complex{Float64}, 1, 1, 1)
    R = ones(Complex{Float64}, 1, 1, 1)
    L_dict = Dict{Int, Array{Complex{Float64}, 3}}()
    R_dict = Dict{Int, Array{Complex{Float64}, 3}}()
    N=mps.N
    for i in 1:N
        # println(i)
        # println(size(L))
        # println(size(H.tensor[i]))
        # println(size(mps.tensors[i]))
        mps_i=mps.tensors[i]
        H_i=H.tensor[i]
        L_temp = zeros(Complex{Float64}, size(mps_i, 1), size(H_i, 2), size(mps_i, 1))
        @einsum L_temp[a, b, c] := L[ χ1,χ2 , χ3] * mps_i[χ1,d,a]* H_i[χ2, d, d, b] * mps_i[χ3, d, c]
        L = L_temp
        L_dict[i] = L_temp
    end
    for i in N:-1:1
        # println(i)
        # println(size(R))
        # println(size(H.tensor[i]))
        # println(size(mps.tensors[i]))
        mps_i = mps.tensors[i]
        H_i = H.tensor[i]
        R_temp = zeros(Complex{Float64}, size(mps_i, 1), size(H_i, 2), size(mps_i, 1))
        @einsum R_temp[a, b, c] := R[χ1, χ2, χ3] * mps_i[a, d,χ1 ] * H_i[b, d, d, χ2] * mps_i[c, d, χ3]
        R = R_temp
        R_dict[i] = R_temp
    end
    return L_dict, R_dict
end




"""

    construct_effective_hamiltonian(cache::EnvironmentCache, H::MPO, mps::MPS, i::Int)

Construct the effective Hamiltonian for a two-site DMRG optimization using cached environments.

This function builds the effective Hamiltonian for sites i and i+1 in a Matrix Product State (MPS) 
with respect to a Matrix Product Operator (MPO) Hamiltonian, using pre-computed left and right environments.

# Arguments
- `cache::EnvironmentCache`: Cache containing pre-computed environments
- `H::MPO`: The Hamiltonian in MPO form
- `mps::MPS`: The current Matrix Product State
- `i::Int`: The index of the first site of the two-site block

# Returns
- `H_eff::Matrix{Complex{Float64}}`: The effective Hamiltonian as a matrix

Construct the effective Hamiltonian for two adjacent sites in an MPS.
"""

function construct_effective_hamiltonian(cache::EnvironmentCache, H::MPO, mps::MPS, i::Int)
    # Get left and right environments from cache
    L = cache.L[i-1]
    R = cache.R[i+1]

    d = size(mps.tensors[i], 2)
    H_i = H.tensor[i]
    H_iplus1 = H.tensor[i+1]

    # Contract H_i and H_i+1 first
    # H_i[mpo_L, phys_i_in, phys_i_out, mpo_mid]
    # H_iplus1[mpo_mid, phys_iplus1_in, phys_iplus1_out, mpo_R]
    # Result: H_two[mpo_L, phys_i_in, phys_i_out, phys_iplus1_in, phys_iplus1_out, mpo_R]
    H_two = zeros(Complex{Float64}, size(H_i, 1), size(H_i, 2), size(H_i, 3), size(H_iplus1, 2), size(H_iplus1, 3), size(H_iplus1, 4))
    @tensor H_two[a, b, c, d, e, f] = H_i[a, b, c, g] * H_iplus1[g, d, e, f]

    # Contract with left environment
    # L[mps_L_bra, mpo_L, mps_L_ket]
    # Result: temp1[mps_L_bra, mps_L_ket, phys_i_in, phys_i_out, phys_iplus1_in, phys_iplus1_out, mpo_R]
    temp1 = zeros(Complex{Float64}, size(L, 1), size(L, 3), size(H_two, 2), size(H_two, 3), size(H_two, 4), size(H_two, 5), size(H_two, 6))
    @tensor temp1[a, b, c, d, e, f, g] = L[a, h, b] * H_two[h, c, d, e, f, g]

    # Contract with right environment
    # R[mps_R_bra, mpo_R, mps_R_ket]
    # Result: temp2[mps_L_bra, mps_L_ket, phys_i_in, phys_i_out, phys_iplus1_in, phys_iplus1_out, mps_R_bra, mps_R_ket]
    temp2 = zeros(Complex{Float64}, size(temp1, 1), size(temp1, 2), size(temp1, 3), size(temp1, 4), size(temp1, 5), size(temp1, 6), size(R, 1), size(R, 3))
    @tensor temp2[a, b, c, d, e, f, g, h] = temp1[a, b, c, d, e, f, i] * R[g, i, h]

    # Reshape temp2 to construct the effective Hamiltonian H_eff
    # temp2[mps_L_bra, mps_L_ket, phys_i_in, phys_i_out, phys_iplus1_in, phys_iplus1_out, mps_R_bra, mps_R_ket]
    # Need to reshape to H[bra_indices, ket_indices] where:
    # - bra_indices = [mps_L_bra, phys_i_out, phys_{i+1}_out, mps_R_bra]
    # - ket_indices = [mps_L_ket, phys_i_in, phys_{i+1}_in, mps_R_ket]
    chi_L = size(temp2, 1)  # mps_left bond (bra)
    chi_R = size(temp2, 7)  # mps_right bond (bra)
    # Permute to [mps_L_bra, phys_i_out, phys_{i+1}_out, mps_R_bra, mps_L_ket, phys_i_in, phys_{i+1}_in, mps_R_ket]
    temp2_perm = permutedims(temp2, [1, 4, 6, 7, 2, 3, 5, 8])
    H_eff = reshape(temp2_perm, (chi_L * d * d * chi_R, chi_L * d * d * chi_R))

    return H_eff
end

function construct_effective_hamiltonian_left(cache::EnvironmentCache, H::MPO, mps::MPS, i::Int)
    # Get left and right environments from cache
    L = cache.L[i-2]
    R = cache.R[i]

    # Construct the effective Hamiltonian by contracting L, H_(i-1), H_i, and R
    d = size(mps.tensors[i], 2)
    H_im1 = H.tensor[i - 1]
    H_i = H.tensor[i]

    # Contract H_(i-1) and H_i
    # H_im1[mpo_L, phys_im1_in, phys_im1_out, mpo_mid]
    # H_i[mpo_mid, phys_i_in, phys_i_out, mpo_R]
    # Result: H_two[mpo_L, phys_im1_in, phys_im1_out, phys_i_in, phys_i_out, mpo_R]
    H_two = zeros(Complex{Float64}, size(H_im1, 1), size(H_im1, 2), size(H_im1, 3), size(H_i, 2), size(H_i, 3), size(H_i, 4))
    @tensor H_two[a, b, c, d, e, f] = H_im1[a, b, c, g] * H_i[g, d, e, f]
    
    # Contract with left environment
    # L[mps_L_bra, mpo_L, mps_L_ket]
    # Result: temp1[mps_L_bra, mps_L_ket, phys_im1_in, phys_im1_out, phys_i_in, phys_i_out, mpo_R]
    temp1 = zeros(Complex{Float64}, size(L, 1), size(L, 3), size(H_two, 2), size(H_two, 3), size(H_two, 4), size(H_two, 5), size(H_two, 6))
    @tensor temp1[a, b, c, d, e, f, g] = L[a, h, b] * H_two[h, c, d, e, f, g]

    # Contract with right environment
    # R[mps_R_bra, mpo_R, mps_R_ket]
    # Result: temp2[mps_L_bra, mps_L_ket, phys_im1_in, phys_im1_out, phys_i_in, phys_i_out, mps_R_bra, mps_R_ket]
    temp2 = zeros(Complex{Float64}, size(temp1, 1), size(temp1, 2), size(temp1, 3), size(temp1, 4), size(temp1, 5), size(temp1, 6), size(R, 1), size(R, 3))
    @tensor temp2[a, b, c, d, e, f, g, h] = temp1[a, b, c, d, e, f, i] * R[g, i, h]
    
    # Reshape temp2 to construct the effective Hamiltonian H_eff
    # temp2[mps_L_bra, mps_L_ket, phys_{i-1}_in, phys_{i-1}_out, phys_i_in, phys_i_out, mps_R_bra, mps_R_ket]
    # Need to reshape to H[bra_indices, ket_indices] where:
    # - bra_indices = [mps_L_bra, phys_{i-1}_out, phys_i_out, mps_R_bra]
    # - ket_indices = [mps_L_ket, phys_{i-1}_in, phys_i_in, mps_R_ket]
    chi_L = size(temp2, 1)  # mps_left bond (bra)
    chi_R = size(temp2, 7)  # mps_right bond (bra)
    # Permute to [mps_L_bra, phys_{i-1}_out, phys_i_out, mps_R_bra, mps_L_ket, phys_{i-1}_in, phys_i_in, mps_R_ket]
    temp2_perm = permutedims(temp2, [1, 4, 6, 7, 2, 3, 5, 8])
    H_eff = reshape(temp2_perm, (chi_L * d * d * chi_R, chi_L * d * d * chi_R))

    return H_eff
end




# Function to solve the eigenvalue problem
function eigsolve(H_eff::Matrix{ComplexF64}, init_state::Vector{ComplexF64}, num_eigvals::Int, which_eigvals::Symbol)
    # Use KrylovKit's eigsolve function with improved parameters for better convergence
    vals, vecs, info = KrylovKit.eigsolve(H_eff, init_state, num_eigvals, which_eigvals;
                                          tol=1e-10,          # Tighter tolerance
                                          krylovdim=30,       # Larger Krylov subspace
                                          maxiter=200,        # More iterations allowed
                                          ishermitian=true)   # Hamiltonian should be Hermitian
    return vals[1], vecs[1]  # Return the ground state energy and wavefunction
end


function dmrg_sweep!(H::MPO, mps::MPS, cache::EnvironmentCache, direction::Symbol, χ_max::Int, tol::Float64, hubbard=false)
    energy = 0.0
    # For two-site DMRG, we optimize pairs of sites
    # Right sweep: optimize (i, i+1) for i in 1:N-1
    # Left sweep: optimize (i-1, i) for i in N:-1:2, which is equivalent to pairs (i, i+1) for i in (N-1):-1:1
    range = direction == :right ? (1:mps.N-1) : reverse(2:mps.N)
    total_truncation_error = 0.0
    
    for i in range
        # Save tensor dimensions before any modifications
        if direction == :right
            chi_i_left = size(mps.tensors[i], 1)
            chi_iplus1_right = size(mps.tensors[i+1], 3)
        else
            chi_iminus1_left = size(mps.tensors[i-1], 1)
            chi_i_right = size(mps.tensors[i], 3)
        end
        
        # Contract two sites
        # Construct effective Hamiltonian using cached environments
        if direction == :right
            two_site_tensor = contract_two_sites_right(mps, i)
            H_eff = construct_effective_hamiltonian(cache, H, mps, i)
        else
            two_site_tensor = contract_two_sites_left(mps, i)
            H_eff = construct_effective_hamiltonian_left(cache, H, mps, i)
        end
        
        # Solve for ground state using eigsolve
        energy, ground_state = eigsolve(H_eff, vec(two_site_tensor), 1, :SR)

        # Reshape ground state back to a tensor (same shape as two_site_tensor)
        ground_state = reshape(ground_state, size(two_site_tensor))
        
        # Ground state from eigsolve is already normalized, no need to normalize again
        
        # Perform SVD and truncate
        F = svd(ground_state)
        U, S, Vt = F.U, F.S, F.Vt
        
        # Truncate bond dimension: keep at most χ_max singular values above a small threshold
        # We use a much smaller threshold than tol (energy convergence) to avoid losing important states
        svd_threshold = 1e-14  # Keep singular values above machine precision
        χ_trunc = min(χ_max, length(S), count(>(svd_threshold), S))
        # Ensure at least one singular value is kept
        χ_trunc = max(1, χ_trunc)
        
        # Calculate truncation error before truncation
        truncation_error = χ_trunc < length(S) ? sum(abs2(S[i]) for i in (χ_trunc+1):length(S)) : 0.0
        total_truncation_error += truncation_error
        
        # Truncate arrays
        U = @view U[:, 1:χ_trunc]
        S_trunc = @view S[1:χ_trunc]
        Vt = @view Vt[1:χ_trunc, :]
        
        # Update MPS tensors
        if direction == :right
            mps.tensors[i] = reshape(U, (chi_i_left, mps.d, χ_trunc))
            mps.tensors[i+1] = reshape(Diagonal(S_trunc) * Vt, (χ_trunc, mps.d, chi_iplus1_right))
<<<<<<< HEAD
            # Reinitialize entire cache after updating tensors to ensure consistency
            initialize_cache!(cache, H, mps)
        else
            mps.tensors[i-1] = reshape(U, (chi_iminus1_left, mps.d, χ_trunc))
            mps.tensors[i] = reshape(Diagonal(S_trunc) * Vt, (χ_trunc, mps.d, chi_i_right))
            # Reinitialize entire cache after updating tensors to ensure consistency
            initialize_cache!(cache, H, mps)
=======
            # Update left environment after moving the orthogonality center
            # L[i] depends on mps.tensors[i] and L[i-1]
            # L[i+1] depends on mps.tensors[i+1] and L[i]
            # After updating both tensors, we must update L[i] first (using the unchanged L[i-1]),
            # then update L[i+1] (using the freshly computed L[i])
            update_left_environment!(cache, H, mps, i)
            if i+1 < mps.N
                update_left_environment!(cache, H, mps, i+1)
            end
        else
            mps.tensors[i-1] = reshape(U * Diagonal(S_trunc), (chi_iminus1_left, mps.d, χ_trunc))
            mps.tensors[i] = reshape(Vt, (χ_trunc, mps.d, chi_i_right))
            # Update right environment after moving the orthogonality center
            # R[i] depends on mps.tensors[i] and R[i+1]
            # R[i-1] depends on mps.tensors[i-1] and R[i]
            # After updating both tensors, we must update R[i] first (using the unchanged R[i+1]),
            # then update R[i-1] (using the freshly computed R[i])
            if i < mps.N
                update_right_environment!(cache, H, mps, i+1)  # Updates R[i] using R[i+1]
            end
            update_right_environment!(cache, H, mps, i)  # Updates R[i-1] using updated R[i]
>>>>>>> 04f4cff3
        end
    end
    
    return real(energy), total_truncation_error, mps
end

# Function to compute the expectation value of the Hamiltonian with an MPS
function compute_energy(H::MPO, mps::MPS)
    N = mps.N
    
    # Contract: <mps|H|mps>
    # Start from the left with a 1x1x1 tensor
    E = ones(Complex{Float64}, 1, 1, 1)
    
    for i in 1:N
        mps_i = mps.tensors[i]
        mps_i_conj = conj(mps_i)
        H_i = H.tensor[i]
        
        # Contract: E[bond_in, mpo_bond_in, bond_in'] * 
        #           mps_i[bond_in, phys, bond_out] *
        #           H_i[mpo_bond_in, phys, phys', mpo_bond_out] *
        #           mps_i_conj[bond_in', phys', bond_out']
        # Result: E_new[bond_out, mpo_bond_out, bond_out']
        
        E_temp = zeros(Complex{Float64}, size(mps_i, 3), size(H_i, 4), size(mps_i, 3))
        @einsum E_temp[a, b, c] = E[χ1, χ2, χ3] * mps_i[χ1, d1, a] * H_i[χ2, d1, d2, b] * mps_i_conj[χ3, d2, c]
        E = E_temp
    end
    
    # Final result should be a 1x1x1 tensor
    return real(E[1,1,1])
end


function dmrg(H::MPO, mps::MPS, max_sweeps::Int, χ_max::Int, tol::Float64, hubbard=false)
    energy = 0.0
    prev_energy = 0.0
    
    # Put MPS in right-canonical form initially
    right_normalize!(mps)
    
    # Initialize environment cache once at the start
    cache = EnvironmentCache()
    
    for sweep in 1:max_sweeps
<<<<<<< HEAD
        # Right sweep (cache is reinitialized within dmrg_sweep! after each tensor update)
        energy_right, trunc_error_right, mps = dmrg_sweep!(H, mps, cache, :right, χ_max, tol, hubbard)
        
        # Left sweep (cache is reinitialized within dmrg_sweep! after each tensor update)
=======
        # Rebuild environments at start of each full sweep (right + left)
        initialize_cache!(cache, H, mps)
        
        # Right sweep
        energy_right, trunc_error_right, mps = dmrg_sweep!(H, mps, cache, :right, χ_max, tol, hubbard)
        
        # Rebuild environments before left sweep
        initialize_cache!(cache, H, mps)
        
        # Left sweep
>>>>>>> 04f4cff3
        energy_left, trunc_error_left, mps = dmrg_sweep!(H, mps, cache, :left, χ_max, tol, hubbard)
        
        # Total truncation error for this sweep
        total_truncation_error = trunc_error_right + trunc_error_left
        
        # Compute the actual energy of the MPS (expectation value of H)
        current_energy = compute_energy(H, mps)
        
        # Check for convergence based on energy change
        energy_change = abs(current_energy - prev_energy)
        
        @printf("Sweep %d completed. Energy = %.12f, Energy Change = %.12e, Truncation Error = %.12e\n", 
                sweep, current_energy, energy_change, total_truncation_error)
        
        # Check convergence
        if sweep > 1 && energy_change < tol
            @printf("Converged after %d sweeps. Final Energy = %.12f, Final Truncation Error = %.12e\n", 
                    sweep, current_energy, total_truncation_error)
            return current_energy, mps
        end
        
        # Update energy
        prev_energy = current_energy
    end
    
    @warn "DMRG did not converge within the maximum number of sweeps."
    return prev_energy, mps
end


# ============================================================================
# Single-Site DMRG Implementation
# ============================================================================

"""
    construct_effective_hamiltonian_single_site(cache::EnvironmentCache, H::MPO, mps::MPS, i::Int)

Construct the effective Hamiltonian for a single-site DMRG optimization using cached environments.

This function builds the effective Hamiltonian for site i in a Matrix Product State (MPS) 
with respect to a Matrix Product Operator (MPO) Hamiltonian, using pre-computed left and right environments.

# Arguments
- `cache::EnvironmentCache`: Cache containing pre-computed environments
- `H::MPO`: The Hamiltonian in MPO form
- `mps::MPS`: The current Matrix Product State
- `i::Int`: The index of the site to optimize

# Returns
- `H_eff::Matrix{Complex{Float64}}`: The effective Hamiltonian as a matrix
"""
function construct_effective_hamiltonian_single_site(cache::EnvironmentCache, H::MPO, mps::MPS, i::Int)
    # Get left and right environments from cache
    L = cache.L[i-1]
    R = cache.R[i]

    d = size(mps.tensors[i], 2)
    H_i = H.tensor[i]

    # Contract with left environment
    # L[chi_L_bra, mpo_L, chi_L_ket] * H_i[mpo_L, phys_in, phys_out, mpo_R]
    # Result: temp1[chi_L_bra, chi_L_ket, phys_in, phys_out, mpo_R]
    temp1 = zeros(Complex{Float64}, size(L, 1), size(L, 3), size(H_i, 2), size(H_i, 3), size(H_i, 4))
    @tensor temp1[a, b, c, d, e] = L[a, f, b] * H_i[f, c, d, e]

    # Contract with right environment
    # temp1[chi_L_bra, chi_L_ket, phys_in, phys_out, mpo_R] * R[chi_R_bra, mpo_R, chi_R_ket]
    # Result: temp2[chi_L_bra, chi_L_ket, phys_in, phys_out, chi_R_bra, chi_R_ket]
    temp2 = zeros(Complex{Float64}, size(temp1, 1), size(temp1, 2), size(temp1, 3), size(temp1, 4), size(R, 1), size(R, 3))
    @tensor temp2[a, b, c, d, e, f] = temp1[a, b, c, d, g] * R[e, g, f]

    # Reshape temp2 to construct the effective Hamiltonian H_eff
    # temp2[chi_L_bra, chi_L_ket, phys_in, phys_out, chi_R_bra, chi_R_ket]
    # Need to reshape to H[bra_indices, ket_indices] where:
    # - bra_indices = [chi_L_bra, phys_out, chi_R_bra]
    # - ket_indices = [chi_L_ket, phys_in, chi_R_ket]
    chi_L = size(temp2, 1)
    chi_R = size(temp2, 5)
    # Permute to [chi_L_bra, phys_out, chi_R_bra, chi_L_ket, phys_in, chi_R_ket]
    temp2_perm = permutedims(temp2, [1, 4, 5, 2, 3, 6])
    H_eff = reshape(temp2_perm, (chi_L * d * chi_R, chi_L * d * chi_R))

    return H_eff
end


"""
    dmrg_sweep_single_site!(H::MPO, mps::MPS, cache::EnvironmentCache, direction::Symbol)

Perform a single DMRG sweep using single-site optimization.

In single-site DMRG, we optimize one site at a time without changing bond dimensions.
This is faster than two-site DMRG but cannot increase bond dimensions during optimization.

# Arguments
- `H::MPO`: The Hamiltonian MPO
- `mps::MPS`: The current MPS (modified in-place)
- `cache::EnvironmentCache`: Environment cache
- `direction::Symbol`: Either `:right` (left-to-right sweep) or `:left` (right-to-left sweep)

# Returns
- `energy::Float64`: The energy from the last site optimization
- `mps::MPS`: The updated MPS
"""
function dmrg_sweep_single_site!(H::MPO, mps::MPS, cache::EnvironmentCache, direction::Symbol)
    energy = 0.0
    range = direction == :right ? (1:mps.N) : reverse(1:mps.N)
    
    for i in range
        # Construct effective Hamiltonian for single site
        H_eff = construct_effective_hamiltonian_single_site(cache, H, mps, i)
        
        # Current site tensor as a vector
        site_tensor = mps.tensors[i]
        chi_left = size(site_tensor, 1)
        chi_right = size(site_tensor, 3)
        site_vec = vec(site_tensor)
        
        # Solve for ground state using eigsolve
        energy, ground_state = eigsolve(H_eff, site_vec, 1, :SR)
        
        # Reshape ground state back to a tensor
        mps.tensors[i] = reshape(ground_state, (chi_left, mps.d, chi_right))
        
        # Update environments after modifying the tensor
        if direction == :right
            # Right sweep: update left environment
            if i < mps.N
                update_left_environment!(cache, H, mps, i)
            end
        else
            # Left sweep: update right environment
            if i > 1
                update_right_environment!(cache, H, mps, i)
            end
        end
    end
    
    return real(energy), mps
end


"""
    dmrg_single_site(H::MPO, mps::MPS, max_sweeps::Int, tol::Float64)

Perform DMRG optimization using single-site algorithm.

Single-site DMRG optimizes one site at a time without changing bond dimensions.
This is an alternative to two-site DMRG that is faster but cannot dynamically 
adjust bond dimensions during optimization.

# Arguments
- `H::MPO`: The Hamiltonian in MPO form
- `mps::MPS`: Initial MPS guess (bond dimensions are fixed)
- `max_sweeps::Int`: Maximum number of DMRG sweeps
- `tol::Float64`: Convergence tolerance for energy change

# Returns
- `energy::Float64`: The ground state energy
- `mps::MPS`: The optimized MPS

# Notes
- The bond dimensions of the MPS are not changed during optimization
- For increasing bond dimensions, use the two-site `dmrg` function instead
- Single-site DMRG is typically faster per sweep than two-site DMRG
- Good for refinement after initial two-site DMRG optimization

# Example
```julia
# Create Hamiltonian and initial MPS with fixed bond dimension
H = heisenberg_ham(N, d, χ_mpo)
mps = random_MPS(N, d, χ_mps)

# Optimize with single-site DMRG
energy, optimized_mps = dmrg_single_site(H, mps, 50, 1e-8)
```
"""
function dmrg_single_site(H::MPO, mps::MPS, max_sweeps::Int, tol::Float64)
    energy = 0.0
    prev_energy = 0.0
    
    # NOTE: We do NOT normalize the MPS here to preserve the state from two-site DMRG
    # Single-site DMRG works best when used for refinement after two-site DMRG
    # and should use the MPS as-is to avoid changing bond dimensions
    
    # Initialize environment cache once at the start
    cache = EnvironmentCache()
    
    for sweep in 1:max_sweeps
        # Rebuild environments at start of each full sweep (right + left)
        initialize_cache!(cache, H, mps)
        
        # Right sweep
        energy_right, mps = dmrg_sweep_single_site!(H, mps, cache, :right)
        
        # Rebuild environments before left sweep
        initialize_cache!(cache, H, mps)
        
        # Left sweep
        energy_left, mps = dmrg_sweep_single_site!(H, mps, cache, :left)
        
        # Compute the actual energy of the MPS (expectation value of H)
        current_energy = compute_energy(H, mps)
        
        # Check for convergence based on energy change
        energy_change = abs(current_energy - prev_energy)
        
        @printf("Single-site DMRG Sweep %d completed. Energy = %.12f, Energy Change = %.12e\n", 
                sweep, current_energy, energy_change)
        
        # Check convergence
        if sweep > 1 && energy_change < tol
            @printf("Single-site DMRG converged after %d sweeps. Final Energy = %.12f\n", 
                    sweep, current_energy)
            return current_energy, mps
        end
        
        # Update energy
        prev_energy = current_energy
    end
    
    @warn "Single-site DMRG did not converge within the maximum number of sweeps."
    return prev_energy, mps
end<|MERGE_RESOLUTION|>--- conflicted
+++ resolved
@@ -370,7 +370,6 @@
         if direction == :right
             mps.tensors[i] = reshape(U, (chi_i_left, mps.d, χ_trunc))
             mps.tensors[i+1] = reshape(Diagonal(S_trunc) * Vt, (χ_trunc, mps.d, chi_iplus1_right))
-<<<<<<< HEAD
             # Reinitialize entire cache after updating tensors to ensure consistency
             initialize_cache!(cache, H, mps)
         else
@@ -378,7 +377,6 @@
             mps.tensors[i] = reshape(Diagonal(S_trunc) * Vt, (χ_trunc, mps.d, chi_i_right))
             # Reinitialize entire cache after updating tensors to ensure consistency
             initialize_cache!(cache, H, mps)
-=======
             # Update left environment after moving the orthogonality center
             # L[i] depends on mps.tensors[i] and L[i-1]
             # L[i+1] depends on mps.tensors[i+1] and L[i]
@@ -400,7 +398,6 @@
                 update_right_environment!(cache, H, mps, i+1)  # Updates R[i] using R[i+1]
             end
             update_right_environment!(cache, H, mps, i)  # Updates R[i-1] using updated R[i]
->>>>>>> 04f4cff3
         end
     end
     
@@ -447,12 +444,10 @@
     cache = EnvironmentCache()
     
     for sweep in 1:max_sweeps
-<<<<<<< HEAD
         # Right sweep (cache is reinitialized within dmrg_sweep! after each tensor update)
         energy_right, trunc_error_right, mps = dmrg_sweep!(H, mps, cache, :right, χ_max, tol, hubbard)
         
         # Left sweep (cache is reinitialized within dmrg_sweep! after each tensor update)
-=======
         # Rebuild environments at start of each full sweep (right + left)
         initialize_cache!(cache, H, mps)
         
@@ -463,7 +458,6 @@
         initialize_cache!(cache, H, mps)
         
         # Left sweep
->>>>>>> 04f4cff3
         energy_left, trunc_error_left, mps = dmrg_sweep!(H, mps, cache, :left, χ_max, tol, hubbard)
         
         # Total truncation error for this sweep
